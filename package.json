--- conflicted
+++ resolved
@@ -91,12 +91,8 @@
     "mocha": "3.1.2",
     "multer": "1.2.0",
     "raw-body": "2.1.6",
-<<<<<<< HEAD
     "sane": "1.4.1",
-=======
-    "sane": "1.3.4",
-    "sinon": "^1.17.5",
->>>>>>> 51d84a6d
+    "sinon": "1.17.6",
     "supertest": "1.0.1",
     "supertest-as-promised": "2.0.2"
   },
