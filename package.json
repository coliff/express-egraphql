--- conflicted
+++ resolved
@@ -86,13 +86,8 @@
     "flow-bin": "0.36.0",
     "graphql": "0.8.1",
     "isparta": "4.0.0",
-<<<<<<< HEAD
-    "mocha": "3.1.2",
+    "mocha": "3.2.0",
     "multer": "1.2.1",
-=======
-    "mocha": "3.2.0",
-    "multer": "1.2.0",
->>>>>>> 27fcd7f0
     "raw-body": "2.1.7",
     "sane": "1.4.1",
     "sinon": "1.17.6",
