--- conflicted
+++ resolved
@@ -240,25 +240,13 @@
           query, variables,
           operationName, result
         });
-<<<<<<< HEAD
         response.setHeader('Content-Type', 'text/html; charset=utf-8');
-        response.write(data);
-        response.end();
+        response.end(data);
       } else {
         // Otherwise, present JSON directly.
         const data = JSON.stringify(result, null, pretty ? 2 : 0);
         response.setHeader('Content-Type', 'application/json; charset=utf-8');
-        response.write(data);
-        response.end();
-=======
-        response.setHeader('Content-Type', 'text/html');
         response.end(data);
-      } else {
-        // Otherwise, present JSON directly.
-        const data = JSON.stringify(result, null, pretty ? 2 : 0);
-        response.setHeader('Content-Type', 'application/json');
-        response.end(data);
->>>>>>> 50c367e2
       }
     });
   };
